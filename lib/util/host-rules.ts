import merge from 'deepmerge';
import { logger } from '../logger';
import { HostRule } from '../types';
import { clone } from './clone';
import * as sanitize from './sanitize';
<<<<<<< HEAD
import { parseUrl } from './url';
=======
import { parseUrl, validateUrl } from './url';
>>>>>>> c83eb54d

let hostRules: HostRule[] = [];

const matchFields = ['matchHost', 'hostName', 'domainName', 'baseUrl'];

export function add(params: HostRule): void {
  const matchedFields = matchFields.filter((field) => params[field]);
  if (matchedFields.length > 1) {
    throw new Error(
      `hostRules cannot contain more than one host-matching field. Found: [${matchedFields.join(
        ', '
      )}]`
    );
  }
  const confidentialFields = ['password', 'token'];
  let resolvedHost =
    params.baseUrl || params.hostName || params.domainName || params.matchHost;
  if (resolvedHost) {
    resolvedHost = URL.parse(resolvedHost).hostname || resolvedHost;
    confidentialFields.forEach((field) => {
      if (params[field]) {
        logger.debug(
          `Adding ${field} authentication for ${resolvedHost} to hostRules`
        );
      }
    });
  }
  confidentialFields.forEach((field) => {
    const secret = params[field];
    if (secret && secret.length > 3) {
      sanitize.add(secret);
    }
  });
  if (params.username && params.password) {
    const secret = Buffer.from(
      `${params.username}:${params.password}`
    ).toString('base64');
    sanitize.add(secret);
  }
  const hostRule = clone(params);
  if (resolvedHost) {
    hostRule.resolvedHost = resolvedHost;
  }
  hostRules.push(hostRule);
}

export interface HostRuleSearch {
  hostType?: string;
  url?: string;
}

function isEmptyRule(rule: HostRule): boolean {
  return !rule.hostType && !rule.resolvedHost;
}

function isHostTypeRule(rule: HostRule): boolean {
  return rule.hostType && !rule.resolvedHost;
}

function isDomainNameRule(rule: HostRule): boolean {
  return !rule.hostType && !!rule.domainName;
}

function isHostNameRule(rule: HostRule): boolean {
  return !rule.hostType && !!rule.hostName;
}

function isBaseUrlRule(rule: HostRule): boolean {
  return !rule.hostType && !!rule.baseUrl;
}

function isHostOnlyRule(rule: HostRule): boolean {
  return !rule.hostType && !!rule.matchHost;
}

function isMultiRule(rule: HostRule): boolean {
  return rule.hostType && !!rule.resolvedHost;
}

function matchesHostType(rule: HostRule, search: HostRuleSearch): boolean {
  return rule.hostType === search.hostType;
}

function matchesDomainName(rule: HostRule, search: HostRuleSearch): boolean {
  const hostname = search.url && parseUrl(search.url).hostname;
  return (
    search.url &&
    rule.domainName &&
    hostname &&
    (hostname === rule.domainName || hostname.endsWith(`.${rule.domainName}`))
  );
}

function matchesHostName(rule: HostRule, search: HostRuleSearch): boolean {
  return (
    search.url &&
    rule.hostName &&
    parseUrl(search.url).hostname === rule.hostName
  );
}

function matchesBaseUrl(rule: HostRule, search: HostRuleSearch): boolean {
  return search.url && rule.baseUrl && search.url.startsWith(rule.baseUrl);
}

function matchesHost(rule: HostRule, search: HostRuleSearch): boolean {
  if (!rule.matchHost) {
    return false;
  }
  if (validateUrl(rule.matchHost)) {
    return search.url.startsWith(rule.matchHost);
  }
  const parsedUrl = parseUrl(search.url);
  if (!parsedUrl?.hostname) {
    return false;
  }
  const { hostname } = parsedUrl;
  return hostname === rule.matchHost || hostname.endsWith(`.${rule.matchHost}`);
}

export function find(search: HostRuleSearch): HostRule {
  if (!(search.hostType || search.url)) {
    logger.warn({ search }, 'Invalid hostRules search');
    return {};
  }
  let res = ({} as any) as HostRule;
  // First, apply empty rule matches
  hostRules
    .filter((rule) => isEmptyRule(rule))
    .forEach((rule) => {
      res = merge(res, rule);
    });
  // Next, find hostType-only matches
  hostRules
    .filter((rule) => isHostTypeRule(rule) && matchesHostType(rule, search))
    .forEach((rule) => {
      res = merge(res, rule);
    });
  // Next, find domainName-only matches
  hostRules
    .filter((rule) => isDomainNameRule(rule) && matchesDomainName(rule, search))
    .forEach((rule) => {
      res = merge(res, rule);
    });
  // Next, find hostName-only matches
  hostRules
    .filter((rule) => isHostNameRule(rule) && matchesHostName(rule, search))
    .forEach((rule) => {
      res = merge(res, rule);
    });
  // Next, find baseUrl-only matches
  hostRules
    .filter((rule) => isBaseUrlRule(rule) && matchesBaseUrl(rule, search))
    .forEach((rule) => {
      res = merge(res, rule);
    });
  hostRules
    .filter((rule) => isHostOnlyRule(rule) && matchesHost(rule, search))
    .forEach((rule) => {
      res = merge(res, rule);
    });
  // Finally, find combination matches
  hostRules
    .filter(
      (rule) =>
        isMultiRule(rule) &&
        matchesHostType(rule, search) &&
        (matchesDomainName(rule, search) ||
          matchesHost(rule, search) ||
          matchesHostName(rule, search) ||
          matchesBaseUrl(rule, search))
    )
    .forEach((rule) => {
      res = merge(res, rule);
    });
  delete res.hostType;
  delete res.domainName;
  delete res.hostName;
  delete res.baseUrl;
  delete res.resolvedHost;
  delete res.matchHost;
  return res;
}

export function hosts({ hostType }: { hostType: string }): string[] {
  return hostRules
    .filter((rule) => rule.hostType === hostType)
<<<<<<< HEAD
    .map((rule) => {
      if (rule.hostName) {
        return rule.hostName;
      }
      if (rule.baseUrl) {
        return parseUrl(rule.baseUrl).hostname;
      }
      return null;
    })
=======
    .map((rule) => rule.resolvedHost)
>>>>>>> c83eb54d
    .filter(Boolean);
}

export function findAll({ hostType }: { hostType: string }): HostRule[] {
  return hostRules.filter((rule) => rule.hostType === hostType);
}

export function clear(): void {
  logger.debug('Clearing hostRules');
  hostRules = [];
  sanitize.clear();
}<|MERGE_RESOLUTION|>--- conflicted
+++ resolved
@@ -3,11 +3,7 @@
 import { HostRule } from '../types';
 import { clone } from './clone';
 import * as sanitize from './sanitize';
-<<<<<<< HEAD
-import { parseUrl } from './url';
-=======
 import { parseUrl, validateUrl } from './url';
->>>>>>> c83eb54d
 
 let hostRules: HostRule[] = [];
 
@@ -26,7 +22,7 @@
   let resolvedHost =
     params.baseUrl || params.hostName || params.domainName || params.matchHost;
   if (resolvedHost) {
-    resolvedHost = URL.parse(resolvedHost).hostname || resolvedHost;
+    resolvedHost = parseUrl(resolvedHost)?.hostname || resolvedHost;
     confidentialFields.forEach((field) => {
       if (params[field]) {
         logger.debug(
@@ -195,19 +191,7 @@
 export function hosts({ hostType }: { hostType: string }): string[] {
   return hostRules
     .filter((rule) => rule.hostType === hostType)
-<<<<<<< HEAD
-    .map((rule) => {
-      if (rule.hostName) {
-        return rule.hostName;
-      }
-      if (rule.baseUrl) {
-        return parseUrl(rule.baseUrl).hostname;
-      }
-      return null;
-    })
-=======
     .map((rule) => rule.resolvedHost)
->>>>>>> c83eb54d
     .filter(Boolean);
 }
 
