import is from '@sindresorhus/is';
import { logger } from '../../logger';
import { regEx } from '../../util/regex';
<<<<<<< HEAD
import { parseUrl } from '../../util/url';
import { PackageDependency } from '../common';
=======
import type { PackageDependency } from '../types';
>>>>>>> ccdb09fe
import {
  GOOGLE_REPO,
  JCENTER_REPO,
  MAVEN_REPO,
  ManagerData,
  PackageVariables,
  StringInterpolation,
  SyntaxHandlerInput,
  SyntaxHandlerOutput,
  SyntaxMatchConfig,
  SyntaxMatcher,
  Token,
  TokenMap,
  TokenType,
  VariableData,
} from './common';
import { tokenize } from './tokenizer';
import {
  interpolateString,
  isDependencyString,
  parseDependencyString,
} from './utils';

function matchTokens(
  tokens: Token[],
  matchers: SyntaxMatcher[]
): TokenMap | null {
  let lookaheadCount = 0;
  const result: TokenMap = {};
  for (let idx = 0; idx < matchers.length; idx += 1) {
    const token = tokens[idx];
    const matcher = matchers[idx];

    if (!token) {
      if (matcher.lookahead) {
        break;
      }
      return null;
    }

    const typeMatches = is.string(matcher.matchType)
      ? matcher.matchType === token.type
      : matcher.matchType.includes(token.type);
    if (!typeMatches) {
      return null;
    }

    if (is.string(matcher.matchValue) && token.value !== matcher.matchValue) {
      return null;
    }

    if (
      is.array<string>(matcher.matchValue) &&
      !matcher.matchValue.includes(token.value)
    ) {
      return null;
    }

    lookaheadCount = matcher.lookahead ? lookaheadCount + 1 : 0;

    if (matcher.tokenMapKey) {
      result[matcher.tokenMapKey] = token;
    }
  }

  tokens.splice(0, matchers.length - lookaheadCount);
  return result;
}

const endOfInstruction: SyntaxMatcher = {
  // Ensure we skip assignments of complex expressions (not strings)
  matchType: [
    TokenType.Semicolon,
    TokenType.RightBrace,
    TokenType.Word,
    TokenType.String,
    TokenType.StringInterpolation,
  ],
  lookahead: true,
};

const potentialStringTypes = [TokenType.String, TokenType.Word];

function coercePotentialString(
  token: Token,
  variables: PackageVariables
): string | null {
  const tokenType = token?.type;
  if (tokenType === TokenType.String) {
    return token?.value;
  }
  if (
    tokenType === TokenType.Word &&
    typeof variables[token?.value] !== 'undefined'
  ) {
    return variables[token.value].value;
  }
  return null;
}

function handleAssignment({
  packageFile,
  tokenMap,
}: SyntaxHandlerInput): SyntaxHandlerOutput {
  const { keyToken, valToken } = tokenMap;
  const variableData: VariableData = {
    key: keyToken.value,
    value: valToken.value,
    fileReplacePosition: valToken.offset,
    packageFile,
  };
  return { vars: { [variableData.key]: variableData } };
}

function processDepString({
  packageFile,
  tokenMap,
}: SyntaxHandlerInput): SyntaxHandlerOutput {
  const { token } = tokenMap;
  const dep = parseDependencyString(token.value);
  if (dep) {
    dep.managerData = {
      fileReplacePosition: token.offset + dep.depName.length + 1,
      packageFile,
    };
    return { deps: [dep] };
  }
  return null;
}

function processDepInterpolation({
  tokenMap,
  variables,
}: SyntaxHandlerInput): SyntaxHandlerOutput {
  const token = tokenMap.depInterpolation as StringInterpolation;
  const interpolationResult = interpolateString(token.children, variables);
  if (interpolationResult && isDependencyString(interpolationResult)) {
    const dep = parseDependencyString(interpolationResult);
    if (dep) {
      const lastChild = token.children[token.children.length - 1];
      const lastChildValue = lastChild?.value;
      const variable = variables[lastChildValue];
      if (
        lastChild?.type === TokenType.Variable &&
        variable &&
        variable?.value === dep.currentValue
      ) {
        dep.managerData = {
          fileReplacePosition: variable.fileReplacePosition,
          packageFile: variable.packageFile,
        };
        dep.groupName = variable.key;
        return { deps: [dep] };
      }
    }
  }
  return null;
}

function processPlugin({
  tokenMap,
  packageFile,
}: SyntaxHandlerInput): SyntaxHandlerOutput {
  const { pluginName, pluginVersion, methodName } = tokenMap;
  const plugin = pluginName.value;
  const depName =
    methodName.value === 'kotlin' ? `org.jetbrains.kotlin.${plugin}` : plugin;
  const lookupName =
    methodName.value === 'kotlin'
      ? `org.jetbrains.kotlin.${plugin}:org.jetbrains.kotlin.${plugin}.gradle.plugin`
      : `${plugin}:${plugin}.gradle.plugin`;
  const currentValue = pluginVersion.value;
  const fileReplacePosition = pluginVersion.offset;
  const dep = {
    depType: 'plugin',
    depName,
    lookupName,
    registryUrls: ['https://plugins.gradle.org/m2/'],
    currentValue,
    commitMessageTopic: `plugin ${depName}`,
    managerData: {
      fileReplacePosition,
      packageFile,
    },
  };
  return { deps: [dep] };
}

function processCustomRegistryUrl({
  tokenMap,
}: SyntaxHandlerInput): SyntaxHandlerOutput {
  const registryUrl = tokenMap.registryUrl?.value;
  try {
    if (registryUrl) {
      const { host, protocol } = parseUrl(registryUrl);
      if (host && protocol) {
        return { urls: [registryUrl] };
      }
    }
  } catch (e) {
    // no-op
  }
  return null;
}

function processPredefinedRegistryUrl({
  tokenMap,
}: SyntaxHandlerInput): SyntaxHandlerOutput {
  const registryName = tokenMap.registryName?.value;
  const registryUrl = {
    mavenCentral: MAVEN_REPO,
    jcenter: JCENTER_REPO,
    google: GOOGLE_REPO,
  }[registryName];
  return { urls: [registryUrl] };
}

function processLongFormDep({
  tokenMap,
  variables,
  packageFile,
}: SyntaxHandlerInput): SyntaxHandlerOutput {
  const groupId = coercePotentialString(tokenMap.groupId, variables);
  const artifactId = coercePotentialString(tokenMap.artifactId, variables);
  const version = coercePotentialString(tokenMap.version, variables);
  const dep = parseDependencyString([groupId, artifactId, version].join(':'));
  if (dep) {
    const versionToken: Token = tokenMap.version;
    if (versionToken.type === TokenType.Word) {
      const variable = variables[versionToken.value];
      dep.managerData = {
        fileReplacePosition: variable.fileReplacePosition,
        packageFile: variable.packageFile,
      };
    } else {
      dep.managerData = {
        fileReplacePosition: versionToken.offset,
        packageFile,
      };
    }
    return { deps: [dep] };
  }
  return null;
}

const matcherConfigs: SyntaxMatchConfig[] = [
  {
    // foo = 'bar'
    matchers: [
      { matchType: TokenType.Word, tokenMapKey: 'keyToken' },
      { matchType: TokenType.Assignment },
      { matchType: TokenType.String, tokenMapKey: 'valToken' },
      endOfInstruction,
    ],
    handler: handleAssignment,
  },
  {
    // set('foo', 'bar')
    matchers: [
      { matchType: TokenType.Word, matchValue: 'set' },
      { matchType: TokenType.LeftParen },
      { matchType: TokenType.String, tokenMapKey: 'keyToken' },
      { matchType: TokenType.Comma },
      { matchType: TokenType.String, tokenMapKey: 'valToken' },
      { matchType: TokenType.RightParen },
      endOfInstruction,
    ],
    handler: handleAssignment,
  },
  {
    // 'foo.bar:baz:1.2.3'
    matchers: [
      {
        matchType: TokenType.String,
        tokenMapKey: 'token',
      },
    ],
    handler: processDepString,
  },
  {
    // "foo.bar:baz:${bazVersion}"
    matchers: [
      {
        matchType: TokenType.StringInterpolation,
        tokenMapKey: 'depInterpolation',
      },
    ],
    handler: processDepInterpolation,
  },
  {
    // id 'foo.bar' version '1.2.3'
    matchers: [
      {
        matchType: TokenType.Word,
        matchValue: ['id', 'kotlin'],
        tokenMapKey: 'methodName',
      },
      { matchType: TokenType.String, tokenMapKey: 'pluginName' },
      { matchType: TokenType.Word, matchValue: 'version' },
      { matchType: TokenType.String, tokenMapKey: 'pluginVersion' },
      endOfInstruction,
    ],
    handler: processPlugin,
  },
  {
    // id('foo.bar') version '1.2.3'
    matchers: [
      {
        matchType: TokenType.Word,
        matchValue: ['id', 'kotlin'],
        tokenMapKey: 'methodName',
      },
      { matchType: TokenType.LeftParen },
      { matchType: TokenType.String, tokenMapKey: 'pluginName' },
      { matchType: TokenType.RightParen },
      { matchType: TokenType.Word, matchValue: 'version' },
      { matchType: TokenType.String, tokenMapKey: 'pluginVersion' },
      endOfInstruction,
    ],
    handler: processPlugin,
  },
  {
    // mavenCentral()
    matchers: [
      {
        matchType: TokenType.Word,
        matchValue: ['mavenCentral', 'jcenter', 'google'],
        tokenMapKey: 'registryName',
      },
      { matchType: TokenType.LeftParen },
      { matchType: TokenType.RightParen },
      endOfInstruction,
    ],
    handler: processPredefinedRegistryUrl,
  },
  {
    // url 'https://repo.spring.io/snapshot/'
    matchers: [
      { matchType: TokenType.Word, matchValue: ['uri', 'url'] },
      { matchType: TokenType.String, tokenMapKey: 'registryUrl' },
      endOfInstruction,
    ],
    handler: processCustomRegistryUrl,
  },
  {
    // url('https://repo.spring.io/snapshot/')
    matchers: [
      { matchType: TokenType.Word, matchValue: ['uri', 'url'] },
      { matchType: TokenType.LeftParen },
      { matchType: TokenType.String, tokenMapKey: 'registryUrl' },
      { matchType: TokenType.RightParen },
      endOfInstruction,
    ],
    handler: processCustomRegistryUrl,
  },
  {
    // group: "com.example", name: "my.dependency", version: "1.2.3"
    matchers: [
      { matchType: TokenType.Word, matchValue: 'group' },
      { matchType: TokenType.Colon },
      { matchType: potentialStringTypes, tokenMapKey: 'groupId' },
      { matchType: TokenType.Comma },
      { matchType: TokenType.Word, matchValue: 'name' },
      { matchType: TokenType.Colon },
      { matchType: potentialStringTypes, tokenMapKey: 'artifactId' },
      { matchType: TokenType.Comma },
      { matchType: TokenType.Word, matchValue: 'version' },
      { matchType: TokenType.Colon },
      { matchType: potentialStringTypes, tokenMapKey: 'version' },
      endOfInstruction,
    ],
    handler: processLongFormDep,
  },
  {
    // (group: "com.example", name: "my.dependency", version: "1.2.3")
    matchers: [
      { matchType: TokenType.LeftParen },
      { matchType: TokenType.Word, matchValue: 'group' },
      { matchType: TokenType.Colon },
      { matchType: potentialStringTypes, tokenMapKey: 'groupId' },
      { matchType: TokenType.Comma },
      { matchType: TokenType.Word, matchValue: 'name' },
      { matchType: TokenType.Colon },
      { matchType: potentialStringTypes, tokenMapKey: 'artifactId' },
      { matchType: TokenType.Comma },
      { matchType: TokenType.Word, matchValue: 'version' },
      { matchType: TokenType.Colon },
      { matchType: potentialStringTypes, tokenMapKey: 'version' },
      { matchType: TokenType.RightParen },
      endOfInstruction,
    ],
    handler: processLongFormDep,
  },
  {
    // ("com.example", "my.dependency", "1.2.3")
    matchers: [
      { matchType: TokenType.LeftParen },
      { matchType: potentialStringTypes, tokenMapKey: 'groupId' },
      { matchType: TokenType.Comma },
      { matchType: potentialStringTypes, tokenMapKey: 'artifactId' },
      { matchType: TokenType.Comma },
      { matchType: potentialStringTypes, tokenMapKey: 'version' },
      { matchType: TokenType.RightParen },
    ],
    handler: processLongFormDep,
  },
  {
    // (group = "com.example", name = "my.dependency", version = "1.2.3")
    matchers: [
      { matchType: TokenType.LeftParen },
      { matchType: TokenType.Word, matchValue: 'group' },
      { matchType: TokenType.Assignment },
      { matchType: potentialStringTypes, tokenMapKey: 'groupId' },
      { matchType: TokenType.Comma },
      { matchType: TokenType.Word, matchValue: 'name' },
      { matchType: TokenType.Assignment },
      { matchType: potentialStringTypes, tokenMapKey: 'artifactId' },
      { matchType: TokenType.Comma },
      { matchType: TokenType.Word, matchValue: 'version' },
      { matchType: TokenType.Assignment },
      { matchType: potentialStringTypes, tokenMapKey: 'version' },
      { matchType: TokenType.RightParen },
    ],
    handler: processLongFormDep,
  },
];

interface MatchConfig {
  tokens: Token[];
  variables: PackageVariables;
  packageFile: string;
}

function tryMatch({
  tokens,
  variables,
  packageFile,
}: MatchConfig): SyntaxHandlerOutput {
  for (const { matchers, handler } of matcherConfigs) {
    const tokenMap = matchTokens(tokens, matchers);
    if (tokenMap) {
      const result = handler({
        packageFile,
        variables,
        tokenMap,
      });
      if (result !== null) {
        return result;
      }
    }
  }
  tokens.shift();
  return null;
}

interface ParseGradleResult {
  deps: PackageDependency<ManagerData>[];
  urls: string[];
  vars: PackageVariables;
}

export function parseGradle(
  input: string,
  initVars: PackageVariables = {},
  packageFile?: string
): ParseGradleResult {
  const vars: PackageVariables = { ...initVars };
  const deps: PackageDependency<ManagerData>[] = [];
  const urls = [];

  const tokens = tokenize(input);
  let prevTokensLength = tokens.length;
  while (tokens.length) {
    const matchResult = tryMatch({ tokens, variables: vars, packageFile });
    if (matchResult?.deps?.length) {
      deps.push(...matchResult.deps);
    }
    if (matchResult?.vars) {
      Object.assign(vars, matchResult.vars);
    }
    if (matchResult?.urls) {
      urls.push(...matchResult.urls);
    }

    // istanbul ignore if
    if (tokens.length >= prevTokensLength) {
      // Should not happen, but it's better to be prepared
      logger.warn(
        { packageFile },
        `${packageFile} parsing error, results can be incomplete`
      );
      break;
    }
    prevTokensLength = tokens.length;
  }

  return { deps, urls, vars };
}

const propWord = '[a-zA-Z_][a-zA-Z0-9_]*(?:\\.[a-zA-Z_][a-zA-Z0-9_]*)*';
const propRegex = regEx(
  `^(?<leftPart>\\s*(?<key>${propWord})\\s*=\\s*['"]?)(?<value>[^\\s'"]+)['"]?\\s*$`
);

export function parseProps(
  input: string,
  packageFile?: string
): { vars: PackageVariables; deps: PackageDependency<ManagerData>[] } {
  let offset = 0;
  const vars = {};
  const deps = [];
  for (const line of input.split('\n')) {
    const lineMatch = propRegex.exec(line);
    if (lineMatch) {
      const { key, value, leftPart } = lineMatch.groups;
      if (isDependencyString(value)) {
        const dep = parseDependencyString(value);
        deps.push({
          ...dep,
          managerData: {
            fileReplacePosition:
              offset + leftPart.length + dep.depName.length + 1,
            packageFile,
          },
        });
      } else {
        vars[key] = {
          key,
          value,
          fileReplacePosition: offset + leftPart.length,
          packageFile,
        };
      }
    }
    offset += line.length + 1;
  }
  return { vars, deps };
}<|MERGE_RESOLUTION|>--- conflicted
+++ resolved
@@ -1,12 +1,8 @@
 import is from '@sindresorhus/is';
 import { logger } from '../../logger';
 import { regEx } from '../../util/regex';
-<<<<<<< HEAD
 import { parseUrl } from '../../util/url';
-import { PackageDependency } from '../common';
-=======
 import type { PackageDependency } from '../types';
->>>>>>> ccdb09fe
 import {
   GOOGLE_REPO,
   JCENTER_REPO,
