import Git, { SimpleGit } from 'simple-git';
import upath from 'upath';
import * as datasourceGitRefs from '../../datasource/git-refs';
import { logger } from '../../logger';
<<<<<<< HEAD
import { getHttpUrl } from '../../util/git';
import * as hostRules from '../../util/host-rules';
import { resolveBaseUrl } from '../../util/url';
=======
import { getHttpUrl, getRemoteUrlWithToken } from '../../util/git/url';
>>>>>>> c83eb54d
import type { ManagerConfig, PackageFile } from '../types';

type GitModule = {
  name: string;
  path: string;
};

async function getUrl(
  git: SimpleGit,
  gitModulesPath: string,
  submoduleName: string
): Promise<string> {
  const path = (
    await Git().raw([
      'config',
      '--file',
      gitModulesPath,
      '--get',
      `submodule.${submoduleName}.url`,
    ])
  )?.trim();
  if (!path?.startsWith('../')) {
    return path;
  }
  const remoteUrl = (
    await git.raw(['config', '--get', 'remote.origin.url'])
  ).trim();
  return resolveBaseUrl(`${remoteUrl}/`, path);
}

const headRefRe = /ref: refs\/heads\/(?<branch>\w+)\s/;

async function getDefaultBranch(subModuleUrl: string): Promise<string> {
  const val = await Git().listRemote(['--symref', subModuleUrl, 'HEAD']);
  return headRefRe.exec(val)?.groups?.branch ?? 'master';
}

async function getBranch(
  gitModulesPath: string,
  submoduleName: string,
  subModuleUrl: string
): Promise<string> {
  return (
    (await Git().raw([
      'config',
      '--file',
      gitModulesPath,
      '--get',
      `submodule.${submoduleName}.branch`,
    ])) || (await getDefaultBranch(subModuleUrl))
  ).trim();
}

async function getModules(
  git: SimpleGit,
  gitModulesPath: string
): Promise<GitModule[]> {
  const res: GitModule[] = [];
  try {
    const modules = (
      (await git.raw([
        'config',
        '--file',
        gitModulesPath,
        '--get-regexp',
        'path',
      ])) ?? /* istanbul ignore next: should never happen */ ''
    )
      .trim()
      .split(/\n/)
      .filter((s) => !!s);

    for (const line of modules) {
      const [, name, path] = line.split(/submodule\.(.+?)\.path\s(.+)/);
      res.push({ name, path });
    }
  } catch (err) /* istanbul ignore next */ {
    logger.warn({ err }, 'Error getting git submodules during extract');
  }
  return res;
}

export default async function extractPackageFile(
  _content: string,
  fileName: string,
  config: ManagerConfig
): Promise<PackageFile | null> {
  const git = Git(config.localDir);
  const gitModulesPath = upath.join(config.localDir, fileName);

  const depNames = await getModules(git, gitModulesPath);

  if (!depNames.length) {
    return null;
  }

  const deps = (
    await Promise.all(
      depNames.map(async ({ name, path }) => {
        try {
          const [currentDigest] = (await git.subModule(['status', path]))
            .trim()
            .replace(/^[-+]/, '')
            .split(/\s/);
          const subModuleUrl = await getUrl(git, gitModulesPath, name);
          // hostRules only understands HTTP URLs
          // Find HTTP URL, then apply token
          let httpSubModuleUrl = getHttpUrl(subModuleUrl);
          httpSubModuleUrl = getRemoteUrlWithToken(httpSubModuleUrl);
          const currentValue = await getBranch(
            gitModulesPath,
            name,
            httpSubModuleUrl
          );
          return {
            depName: path,
            lookupName: getHttpUrl(subModuleUrl),
            currentValue,
            currentDigest,
          };
        } catch (err) /* istanbul ignore next */ {
          logger.warn(
            { err },
            'Error mapping git submodules during extraction'
          );
          return null;
        }
      })
    )
  ).filter(Boolean);

  return { deps, datasource: datasourceGitRefs.id };
}<|MERGE_RESOLUTION|>--- conflicted
+++ resolved
@@ -2,13 +2,8 @@
 import upath from 'upath';
 import * as datasourceGitRefs from '../../datasource/git-refs';
 import { logger } from '../../logger';
-<<<<<<< HEAD
-import { getHttpUrl } from '../../util/git';
-import * as hostRules from '../../util/host-rules';
+import { getHttpUrl, getRemoteUrlWithToken } from '../../util/git/url';
 import { resolveBaseUrl } from '../../util/url';
-=======
-import { getHttpUrl, getRemoteUrlWithToken } from '../../util/git/url';
->>>>>>> c83eb54d
 import type { ManagerConfig, PackageFile } from '../types';
 
 type GitModule = {
