--- conflicted
+++ resolved
@@ -227,13 +227,8 @@
   }
   let dep: ReleaseResult = null;
   const regUrl = 'https://packagist.org';
-<<<<<<< HEAD
   const pkgUrl = resolveBaseUrl(regUrl, `/p/${name}.json`);
   // TODO: fix types
-=======
-  const pkgUrl = URL.resolve(regUrl, `/p/${name}.json`);
-  // TODO: fix types (#9610)
->>>>>>> c83eb54d
   const res = (await http.getJson<any>(pkgUrl)).body.packages[name];
   if (res) {
     dep = extractDepReleases(res);
