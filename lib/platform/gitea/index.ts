import is from '@sindresorhus/is';
import { lt } from 'semver';
import {
  REPOSITORY_ACCESS_FORBIDDEN,
  REPOSITORY_ARCHIVED,
  REPOSITORY_BLOCKED,
  REPOSITORY_CHANGED,
  REPOSITORY_EMPTY,
  REPOSITORY_MIRRORED,
} from '../../constants/error-messages';
import { PLATFORM_TYPE_GITEA } from '../../constants/platforms';
import { logger } from '../../logger';
import { BranchStatus, PrState, VulnerabilityAlert } from '../../types';
import * as git from '../../util/git';
import * as hostRules from '../../util/host-rules';
import { setBaseUrl } from '../../util/http/gitea';
import { sanitize } from '../../util/sanitize';
<<<<<<< HEAD
import { ensureTrailingSlash, parseUrl } from '../../util/url';
import {
=======
import { ensureTrailingSlash } from '../../util/url';
import type {
>>>>>>> ccdb09fe
  BranchStatusConfig,
  CreatePRConfig,
  EnsureCommentConfig,
  EnsureCommentRemovalConfig,
  EnsureIssueConfig,
  FindPRConfig,
  Issue,
  Platform,
  PlatformParams,
  PlatformResult,
  Pr,
  RepoParams,
  RepoResult,
  UpdatePrConfig,
} from '../types';
import { smartTruncate } from '../utils/pr-body';
import * as helper from './gitea-helper';
import { smartLinks } from './utils';

interface GiteaRepoConfig {
  repository: string;
  localDir: string;
  mergeMethod: helper.PRMergeMethod;

  prList: Promise<Pr[]> | null;
  issueList: Promise<Issue[]> | null;
  labelList: Promise<helper.Label[]> | null;
  defaultBranch: string;
  cloneSubmodules: boolean;
}

const defaults = {
  hostType: PLATFORM_TYPE_GITEA,
  endpoint: 'https://gitea.com/api/v1/',
  version: '0.0.0',
};

let config: GiteaRepoConfig = {} as any;
let botUserID: number;
let botUserName: string;

function toRenovateIssue(data: helper.Issue): Issue {
  return {
    number: data.number,
    state: data.state,
    title: data.title,
    body: data.body,
  };
}

function toRenovatePR(data: helper.PR): Pr | null {
  if (!data) {
    return null;
  }

  if (
    !data.base?.ref ||
    !data.head?.label ||
    !data.head?.sha ||
    !data.head?.repo?.full_name
  ) {
    logger.trace(
      `Skipping Pull Request #${data.number} due to missing base and/or head branch`
    );
    return null;
  }

  const createdBy = data.user?.username;
  if (createdBy && botUserName && createdBy !== botUserName) {
    return null;
  }

  return {
    number: data.number,
    displayNumber: `Pull Request #${data.number}`,
    state: data.state,
    title: data.title,
    body: data.body,
    sha: data.head.sha,
    sourceBranch: data.head.label,
    targetBranch: data.base.ref,
    sourceRepo: data.head.repo.full_name,
    createdAt: data.created_at,
    canMerge: data.mergeable,
    isConflicted: !data.mergeable,
    hasAssignees: !!(data.assignee?.login || is.nonEmptyArray(data.assignees)),
  };
}

function matchesState(actual: string, expected: string): boolean {
  if (expected === PrState.All) {
    return true;
  }
  if (expected.startsWith('!')) {
    return actual !== expected.substring(1);
  }

  return actual === expected;
}

function findCommentByTopic(
  comments: helper.Comment[],
  topic: string
): helper.Comment | null {
  return comments.find((c) => c.body.startsWith(`### ${topic}\n\n`));
}

function findCommentByContent(
  comments: helper.Comment[],
  content: string
): helper.Comment | null {
  return comments.find((c) => c.body.trim() === content);
}

function getLabelList(): Promise<helper.Label[]> {
  if (config.labelList === null) {
    const repoLabels = helper
      .getRepoLabels(config.repository, {
        useCache: false,
      })
      .then((labels) => {
        logger.debug(`Retrieved ${labels.length} repo labels`);
        return labels;
      });

    const orgLabels = helper
      .getOrgLabels(config.repository.split('/')[0], {
        useCache: false,
      })
      .then((labels) => {
        logger.debug(`Retrieved ${labels.length} org labels`);
        return labels;
      })
      .catch((err) => {
        // Will fail if owner of repo is not org or Gitea version < 1.12
        logger.debug(`Unable to fetch organization labels`);
        return [];
      });

    config.labelList = Promise.all([repoLabels, orgLabels]).then((labels) =>
      [].concat(...labels)
    );
  }

  return config.labelList;
}

async function lookupLabelByName(name: string): Promise<number | null> {
  logger.debug(`lookupLabelByName(${name})`);
  const labelList = await getLabelList();
  return labelList.find((l) => l.name === name)?.id;
}

const platform: Platform = {
  async initPlatform({
    endpoint,
    token,
  }: PlatformParams): Promise<PlatformResult> {
    if (!token) {
      throw new Error('Init: You must configure a Gitea personal access token');
    }

    if (endpoint) {
      defaults.endpoint = ensureTrailingSlash(endpoint);
    } else {
      logger.debug('Using default Gitea endpoint: ' + defaults.endpoint);
    }
    setBaseUrl(defaults.endpoint);

    let gitAuthor: string;
    try {
      const user = await helper.getCurrentUser({ token });
      gitAuthor = `${user.full_name || user.username} <${user.email}>`;
      botUserID = user.id;
      botUserName = user.username;
      defaults.version = await helper.getVersion({ token });
    } catch (err) {
      logger.debug(
        { err },
        'Error authenticating with Gitea. Check your token'
      );
      throw new Error('Init: Authentication failure');
    }

    return {
      endpoint: defaults.endpoint,
      gitAuthor,
    };
  },

  async getJsonFile(fileName: string): Promise<any | null> {
    try {
      const contents = await helper.getRepoContents(
        config.repository,
        fileName,
        config.defaultBranch
      );
      return JSON.parse(contents.contentString);
    } catch (err) /* istanbul ignore next */ {
      return null;
    }
  },

  async initRepo({
    repository,
    localDir,
    cloneSubmodules,
  }: RepoParams): Promise<RepoResult> {
    let repo: helper.Repo;

    config = {} as any;
    config.repository = repository;
    config.localDir = localDir;
    config.cloneSubmodules = cloneSubmodules;

    // Attempt to fetch information about repository
    try {
      repo = await helper.getRepo(repository);
    } catch (err) {
      logger.debug({ err }, 'Unknown Gitea initRepo error');
      throw err;
    }

    // Ensure appropriate repository state and permissions
    if (repo.archived) {
      logger.debug(
        'Repository is archived - throwing error to abort renovation'
      );
      throw new Error(REPOSITORY_ARCHIVED);
    }
    if (repo.mirror) {
      logger.debug(
        'Repository is a mirror - throwing error to abort renovation'
      );
      throw new Error(REPOSITORY_MIRRORED);
    }
    if (!repo.permissions.pull || !repo.permissions.push) {
      logger.debug(
        'Repository does not permit pull and push - throwing error to abort renovation'
      );
      throw new Error(REPOSITORY_ACCESS_FORBIDDEN);
    }
    if (repo.empty) {
      logger.debug('Repository is empty - throwing error to abort renovation');
      throw new Error(REPOSITORY_EMPTY);
    }

    if (repo.allow_rebase) {
      config.mergeMethod = 'rebase';
    } else if (repo.allow_rebase_explicit) {
      config.mergeMethod = 'rebase-merge';
    } else if (repo.allow_squash_merge) {
      config.mergeMethod = 'squash';
    } else if (repo.allow_merge_commits) {
      config.mergeMethod = 'merge';
    } else {
      logger.debug(
        'Repository has no allowed merge methods - throwing error to abort renovation'
      );
      throw new Error(REPOSITORY_BLOCKED);
    }

    // Determine author email and branches
    config.defaultBranch = repo.default_branch;
    logger.debug(`${repository} default branch = ${config.defaultBranch}`);

    // Find options for current host and determine Git endpoint
    const opts = hostRules.find({
      hostType: PLATFORM_TYPE_GITEA,
      url: defaults.endpoint,
    });
    const gitEndpoint = parseUrl(repo.clone_url);
    gitEndpoint.username = opts.token;

    // Initialize Git storage
    await git.initRepo({
      ...config,
      url: gitEndpoint.toString(),
      gitAuthorName: global.gitAuthor?.name,
      gitAuthorEmail: global.gitAuthor?.email,
    });

    // Reset cached resources
    config.prList = null;
    config.issueList = null;
    config.labelList = null;

    return {
      defaultBranch: config.defaultBranch,
      isFork: !!repo.fork,
    };
  },

  async getRepos(): Promise<string[]> {
    logger.debug('Auto-discovering Gitea repositories');
    try {
      const repos = await helper.searchRepos({ uid: botUserID });
      return repos.map((r) => r.full_name);
    } catch (err) {
      logger.error({ err }, 'Gitea getRepos() error');
      throw err;
    }
  },

  async setBranchStatus({
    branchName,
    context,
    description,
    state,
    url: target_url,
  }: BranchStatusConfig): Promise<void> {
    try {
      // Create new status for branch commit
      const branchCommit = git.getBranchCommit(branchName);
      await helper.createCommitStatus(config.repository, branchCommit, {
        state: helper.renovateToGiteaStatusMapping[state] || 'pending',
        context,
        description,
        ...(target_url && { target_url }),
      });

      // Refresh caches by re-fetching commit status for branch
      await helper.getCombinedCommitStatus(config.repository, branchName, {
        useCache: false,
      });
    } catch (err) {
      logger.warn({ err }, 'Failed to set branch status');
    }
  },

  async getBranchStatus(
    branchName: string,
    requiredStatusChecks?: string[] | null
  ): Promise<BranchStatus> {
    if (!requiredStatusChecks) {
      return BranchStatus.green;
    }

    if (Array.isArray(requiredStatusChecks) && requiredStatusChecks.length) {
      logger.warn({ requiredStatusChecks }, 'Unsupported requiredStatusChecks');
      return BranchStatus.red;
    }

    let ccs: helper.CombinedCommitStatus;
    try {
      ccs = await helper.getCombinedCommitStatus(config.repository, branchName);
    } catch (err) {
      if (err.statusCode === 404) {
        logger.debug(
          'Received 404 when checking branch status, assuming branch deletion'
        );
        throw new Error(REPOSITORY_CHANGED);
      }

      logger.debug('Unknown error when checking branch status');
      throw err;
    }

    logger.debug({ ccs }, 'Branch status check result');
    return (
      helper.giteaToRenovateStatusMapping[ccs.worstStatus] ||
      BranchStatus.yellow
    );
  },

  async getBranchStatusCheck(
    branchName: string,
    context: string
  ): Promise<BranchStatus | null> {
    const ccs = await helper.getCombinedCommitStatus(
      config.repository,
      branchName
    );
    const cs = ccs.statuses.find((s) => s.context === context);
    if (!cs) {
      return null;
    } // no status check exists
    const status = helper.giteaToRenovateStatusMapping[cs.status];
    if (status) {
      return status;
    }
    logger.warn(
      { check: cs },
      'Could not map Gitea status value to Renovate status'
    );
    return BranchStatus.yellow;
  },

  getPrList(): Promise<Pr[]> {
    if (config.prList === null) {
      config.prList = helper
        .searchPRs(
          config.repository,
          { state: PrState.All },
          { useCache: false }
        )
        .then((prs) => {
          const prList = prs.map(toRenovatePR).filter(Boolean);
          logger.debug(`Retrieved ${prList.length} Pull Requests`);
          return prList;
        });
    }

    return config.prList;
  },

  async getPr(number: number): Promise<Pr | null> {
    // Search for pull request in cached list or attempt to query directly
    const prList = await platform.getPrList();
    let pr = prList.find((p) => p.number === number);
    if (pr) {
      logger.debug('Returning from cached PRs');
    } else {
      logger.debug('PR not found in cached PRs - trying to fetch directly');
      const gpr = await helper.getPR(config.repository, number);
      pr = toRenovatePR(gpr);

      // Add pull request to cache for further lookups / queries
      if (config.prList !== null) {
        (await config.prList).push(pr);
      }
    }

    // Abort and return null if no match was found
    if (!pr) {
      return null;
    }

    return pr;
  },

  async findPr({
    branchName,
    prTitle: title,
    state = PrState.All,
  }: FindPRConfig): Promise<Pr> {
    logger.debug(`findPr(${branchName}, ${title}, ${state})`);
    const prList = await platform.getPrList();
    const pr = prList.find(
      (p) =>
        p.sourceRepo === config.repository &&
        p.sourceBranch === branchName &&
        matchesState(p.state, state) &&
        (!title || p.title === title)
    );

    if (pr) {
      logger.debug(`Found PR #${pr.number}`);
    }
    return pr ?? null;
  },

  async createPr({
    sourceBranch,
    targetBranch,
    prTitle: title,
    prBody: rawBody,
    labels: labelNames,
  }: CreatePRConfig): Promise<Pr> {
    const base = targetBranch;
    const head = sourceBranch;
    const body = sanitize(rawBody);

    logger.debug(`Creating pull request: ${title} (${head} => ${base})`);
    try {
      const labels = Array.isArray(labelNames)
        ? await Promise.all(labelNames.map(lookupLabelByName))
        : [];
      const gpr = await helper.createPR(config.repository, {
        base,
        head,
        title,
        body,
        labels: labels.filter(Boolean),
      });

      const pr = toRenovatePR(gpr);
      if (!pr) {
        throw new Error('Can not parse newly created Pull Request');
      }
      if (config.prList !== null) {
        (await config.prList).push(pr);
      }

      return pr;
    } catch (err) {
      // When the user manually deletes a branch from Renovate, the PR remains but is no longer linked to any branch. In
      // the most recent versions of Gitea, the PR gets automatically closed when that happens, but older versions do
      // not handle this properly and keep the PR open. As pushing a branch with the same name resurrects the PR, this
      // would cause a HTTP 409 conflict error, which we hereby gracefully handle.
      if (err.statusCode === 409) {
        logger.warn(
          `Attempting to gracefully recover from 409 Conflict response in createPr(${title}, ${sourceBranch})`
        );

        // Refresh cached PR list and search for pull request with matching information
        config.prList = null;
        const pr = await platform.findPr({
          branchName: sourceBranch,
          state: PrState.Open,
        });

        // If a valid PR was found, return and gracefully recover from the error. Otherwise, abort and throw error.
        if (pr) {
          if (pr.title !== title || pr.body !== body) {
            logger.debug(
              `Recovered from 409 Conflict, but PR for ${sourceBranch} is outdated. Updating...`
            );
            await platform.updatePr({
              number: pr.number,
              prTitle: title,
              prBody: body,
            });
            pr.title = title;
            pr.body = body;
          } else {
            logger.debug(
              `Recovered from 409 Conflict and PR for ${sourceBranch} is up-to-date`
            );
          }

          return pr;
        }
      }

      throw err;
    }
  },

  async updatePr({
    number,
    prTitle: title,
    prBody: body,
    state,
  }: UpdatePrConfig): Promise<void> {
    await helper.updatePR(config.repository, number, {
      title,
      ...(body && { body }),
      ...(state && { state }),
    });
  },

  async mergePr(number: number, branchName: string): Promise<boolean> {
    try {
      await helper.mergePR(config.repository, number, config.mergeMethod);
      return true;
    } catch (err) {
      logger.warn({ err, number }, 'Merging of PR failed');
      return false;
    }
  },

  getIssueList(): Promise<Issue[]> {
    if (config.issueList === null) {
      config.issueList = helper
        .searchIssues(config.repository, { state: 'all' }, { useCache: false })
        .then((issues) => {
          const issueList = issues.map(toRenovateIssue);
          logger.debug(`Retrieved ${issueList.length} Issues`);
          return issueList;
        });
    }

    return config.issueList;
  },

  async findIssue(title: string): Promise<Issue> {
    const issueList = await platform.getIssueList();
    const issue = issueList.find(
      (i) => i.state === 'open' && i.title === title
    );

    if (issue) {
      logger.debug(`Found Issue #${issue.number}`);
    }
    return issue ?? null;
  },

  async ensureIssue({
    title,
    reuseTitle,
    body: content,
    shouldReOpen,
    once,
  }: EnsureIssueConfig): Promise<'updated' | 'created' | null> {
    logger.debug(`ensureIssue(${title})`);
    try {
      const body = smartLinks(content);

      const issueList = await platform.getIssueList();
      let issues = issueList.filter((i) => i.title === title);
      if (!issues.length) {
        issues = issueList.filter((i) => i.title === reuseTitle);
      }
      // Update any matching issues which currently exist
      if (issues.length) {
        let activeIssue = issues.find((i) => i.state === 'open');

        // If no active issue was found, decide if it shall be skipped, re-opened or updated without state change
        if (!activeIssue) {
          if (once) {
            logger.debug('Issue already closed - skipping update');
            return null;
          }
          if (shouldReOpen) {
            logger.debug('Reopening previously closed Issue');
          }

          // Pick the last issue in the list as the active one
          activeIssue = issues[issues.length - 1];
        }

        // Close any duplicate issues
        for (const issue of issues) {
          if (issue.state === 'open' && issue.number !== activeIssue.number) {
            logger.warn(`Closing duplicate Issue #${issue.number}`);
            await helper.closeIssue(config.repository, issue.number);
          }
        }

        // Check if issue has already correct state
        if (
          activeIssue.title === title &&
          activeIssue.body === body &&
          activeIssue.state === 'open'
        ) {
          logger.debug(
            `Issue #${activeIssue.number} is open and up to date - nothing to do`
          );
          return null;
        }

        // Update issue body and re-open if enabled
        logger.debug(`Updating Issue #${activeIssue.number}`);
        await helper.updateIssue(config.repository, activeIssue.number, {
          body,
          title,
          state: shouldReOpen
            ? 'open'
            : (activeIssue.state as helper.IssueState),
        });

        return 'updated';
      }

      // Create new issue and reset cache
      const issue = await helper.createIssue(config.repository, {
        body,
        title,
      });
      logger.debug(`Created new Issue #${issue.number}`);
      config.issueList = null;

      return 'created';
    } catch (err) {
      logger.warn({ err }, 'Could not ensure issue');
    }

    return null;
  },

  async ensureIssueClosing(title: string): Promise<void> {
    logger.debug(`ensureIssueClosing(${title})`);
    const issueList = await platform.getIssueList();
    for (const issue of issueList) {
      if (issue.state === 'open' && issue.title === title) {
        logger.debug({ number: issue.number }, 'Closing issue');
        await helper.closeIssue(config.repository, issue.number);
      }
    }
  },

  async deleteLabel(issue: number, labelName: string): Promise<void> {
    logger.debug(`Deleting label ${labelName} from Issue #${issue}`);
    const label = await lookupLabelByName(labelName);
    if (label) {
      await helper.unassignLabel(config.repository, issue, label);
    } else {
      logger.warn({ issue, labelName }, 'Failed to lookup label for deletion');
    }

    return null;
  },

  getRepoForceRebase(): Promise<boolean> {
    return Promise.resolve(false);
  },

  async ensureComment({
    number: issue,
    topic,
    content,
  }: EnsureCommentConfig): Promise<boolean> {
    try {
      let body = sanitize(content);
      const commentList = await helper.getComments(config.repository, issue);

      // Search comment by either topic or exact body
      let comment: helper.Comment = null;
      if (topic) {
        comment = findCommentByTopic(commentList, topic);
        body = `### ${topic}\n\n${body}`;
      } else {
        comment = commentList.find((c) => c.body === body);
      }

      // Create a new comment if no match has been found, otherwise update if necessary
      if (!comment) {
        const c = await helper.createComment(config.repository, issue, body);
        logger.info(
          { repository: config.repository, issue, comment: c.id },
          'Comment added'
        );
      } else if (comment.body === body) {
        logger.debug(`Comment #${comment.id} is already up-to-date`);
      } else {
        const c = await helper.updateComment(config.repository, issue, body);
        logger.debug(
          { repository: config.repository, issue, comment: c.id },
          'Comment updated'
        );
      }

      return true;
    } catch (err) {
      logger.warn({ err }, 'Error ensuring comment');
      return false;
    }
  },

  async ensureCommentRemoval({
    number: issue,
    topic,
    content,
  }: EnsureCommentRemovalConfig): Promise<void> {
    logger.debug(
      `Ensuring comment "${topic || content}" in #${issue} is removed`
    );
    const commentList = await helper.getComments(config.repository, issue);
    let comment: helper.Comment | null = null;

    if (topic) {
      comment = findCommentByTopic(commentList, topic);
    } else if (content) {
      comment = findCommentByContent(commentList, content);
    }

    // Abort and do nothing if no matching comment was found
    if (!comment) {
      return;
    }

    // Attempt to delete comment
    try {
      await helper.deleteComment(config.repository, comment.id);
    } catch (err) {
      logger.warn({ err, issue, subject: topic }, 'Error deleting comment');
    }
  },

  async getBranchPr(branchName: string): Promise<Pr | null> {
    logger.debug(`getBranchPr(${branchName})`);
    const pr = await platform.findPr({ branchName, state: PrState.Open });
    return pr ? platform.getPr(pr.number) : null;
  },

  async addAssignees(number: number, assignees: string[]): Promise<void> {
    logger.debug(
      `Updating assignees '${assignees?.join(', ')}' on Issue #${number}`
    );
    await helper.updateIssue(config.repository, number, {
      assignees,
    });
  },

  async addReviewers(number: number, reviewers: string[]): Promise<void> {
    logger.debug(`Adding reviewers '${reviewers?.join(', ')}' to #${number}`);
    if (lt(defaults.version, '1.14.0')) {
      logger.debug(
        { version: defaults.version },
        'Adding reviewer not yet supported.'
      );
      return;
    }
    try {
      await helper.requestPrReviewers(config.repository, number, { reviewers });
    } catch (err) {
      logger.warn({ err, number, reviewers }, 'Failed to assign reviewer');
    }
  },

  massageMarkdown(prBody: string): string {
    return smartTruncate(smartLinks(prBody), 1000000);
  },

  getVulnerabilityAlerts(): Promise<VulnerabilityAlert[]> {
    return Promise.resolve([]);
  },
};

// eslint-disable-next-line @typescript-eslint/unbound-method
export const {
  addAssignees,
  addReviewers,
  createPr,
  deleteLabel,
  ensureComment,
  ensureCommentRemoval,
  ensureIssue,
  ensureIssueClosing,
  findIssue,
  findPr,
  getBranchPr,
  getBranchStatus,
  getBranchStatusCheck,
  getJsonFile,
  getIssueList,
  getPr,
  massageMarkdown,
  getPrList,
  getRepoForceRebase,
  getRepos,
  getVulnerabilityAlerts,
  initPlatform,
  initRepo,
  mergePr,
  setBranchStatus,
  updatePr,
} = platform;<|MERGE_RESOLUTION|>--- conflicted
+++ resolved
@@ -15,13 +15,8 @@
 import * as hostRules from '../../util/host-rules';
 import { setBaseUrl } from '../../util/http/gitea';
 import { sanitize } from '../../util/sanitize';
-<<<<<<< HEAD
 import { ensureTrailingSlash, parseUrl } from '../../util/url';
-import {
-=======
-import { ensureTrailingSlash } from '../../util/url';
 import type {
->>>>>>> ccdb09fe
   BranchStatusConfig,
   CreatePRConfig,
   EnsureCommentConfig,
