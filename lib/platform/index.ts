import addrs from 'email-addresses';
import type { GlobalConfig } from '../config/types';
import { PLATFORM_NOT_FOUND } from '../constants/error-messages';
import { logger } from '../logger';
import type { HostRule } from '../types';
import { setNoVerify, setPrivateKey } from '../util/git';
import * as hostRules from '../util/host-rules';
import { parseUrl } from '../util/url';
import platforms from './api';
import type { Platform } from './types';

export * from './types';

export const getPlatformList = (): string[] => Array.from(platforms.keys());
export const getPlatforms = (): Map<string, Platform> => platforms;

// eslint-disable-next-line @typescript-eslint/naming-convention
let _platform: Platform;

const handler: ProxyHandler<Platform> = {
  get(_target: Platform, prop: keyof Platform) {
    if (!_platform) {
      throw new Error(PLATFORM_NOT_FOUND);
    }
    return _platform[prop];
  },
};

export const platform = new Proxy<Platform>({} as any, handler);

export function setPlatformApi(name: string): void {
  if (!platforms.has(name)) {
    throw new Error(
      `Init: Platform "${name}" not found. Must be one of: ${getPlatformList().join(
        ', '
      )}`
    );
  }
  _platform = platforms.get(name);
}

interface GitAuthor {
  name?: string;
  address?: string;
}

export function parseGitAuthor(input: string): GitAuthor | null {
  let result: GitAuthor = null;
  if (!input) {
    return null;
  }
  try {
    result = addrs.parseOneAddress(input);
    if (result) {
      return result;
    }
    if (input.includes('[bot]@')) {
      // invalid github app/bot addresses
      const parsed = addrs.parseOneAddress(
        input.replace('[bot]@', '@')
      ) as addrs.ParsedMailbox;
      if (parsed?.address) {
        result = {
          name: parsed.name || input.replace(/@.*/, ''),
          address: parsed.address.replace('@', '[bot]@'),
        };
        return result;
      }
    }
    if (input.includes('<') && input.includes('>')) {
      // try wrapping the name part in quotations
      result = addrs.parseOneAddress('"' + input.replace(/(\s?<)/, '"$1'));
      if (result) {
        return result;
      }
    }
  } catch (err) /* istanbul ignore next */ {
    logger.error({ err }, 'Unknown error parsing gitAuthor');
  }
  // give up
  return null;
}

export async function initPlatform(
  config: GlobalConfig
): Promise<GlobalConfig> {
  setPrivateKey(config.gitPrivateKey);
  setNoVerify(config.gitNoVerify ?? []);
  setPlatformApi(config.platform);
  // TODO: types
  const platformInfo = await platform.initPlatform(config);
  const returnConfig: any = { ...config, ...platformInfo };
  let gitAuthor: string;
  // istanbul ignore else
  if (config?.gitAuthor) {
    logger.debug(`Using configured gitAuthor (${config.gitAuthor})`);
    gitAuthor = config.gitAuthor;
  } else if (platformInfo?.gitAuthor) {
    logger.debug(`Using platform gitAuthor: ${String(platformInfo.gitAuthor)}`);
    gitAuthor = platformInfo.gitAuthor;
  } else {
    logger.debug(
      'Using default gitAuthor: Renovate Bot <renovate@whitesourcesoftware.com>'
    );
    gitAuthor = 'Renovate Bot <renovate@whitesourcesoftware.com>';
  }
  const gitAuthorParsed = parseGitAuthor(gitAuthor);
  // istanbul ignore if
  if (!gitAuthorParsed) {
    throw new Error('Init: gitAuthor is not parsed as valid RFC5322 format');
  }
  global.gitAuthor = {
    name: gitAuthorParsed.name,
    email: gitAuthorParsed.address,
  };

  const platformRule: HostRule = {
    hostType: returnConfig.platform,
<<<<<<< HEAD
    hostName: parseUrl(returnConfig.endpoint).hostname,
=======
    matchHost: URL.parse(returnConfig.endpoint).hostname,
>>>>>>> 48af0da9
  };
  ['token', 'username', 'password'].forEach((field) => {
    if (config[field]) {
      platformRule[field] = config[field];
      delete returnConfig[field];
    }
  });
  returnConfig.hostRules = returnConfig.hostRules || [];
  returnConfig.hostRules.push(platformRule);
  hostRules.add(platformRule);
  return returnConfig;
}<|MERGE_RESOLUTION|>--- conflicted
+++ resolved
@@ -116,11 +116,7 @@
 
   const platformRule: HostRule = {
     hostType: returnConfig.platform,
-<<<<<<< HEAD
-    hostName: parseUrl(returnConfig.endpoint).hostname,
-=======
-    matchHost: URL.parse(returnConfig.endpoint).hostname,
->>>>>>> 48af0da9
+    matchHost: parseUrl(returnConfig.endpoint).hostname,
   };
   ['token', 'username', 'password'].forEach((field) => {
     if (config[field]) {
